--- conflicted
+++ resolved
@@ -51,15 +51,12 @@
 	- `arraylength(value)`: Gets the length of the array
 	- `objectlength(value)`: Gets the amount of entries in the object
 	- `jq(value, jq_filter_string)`: run a [jq](https://stedolan.github.io/jq/manual/) style command on a json value. (Uses [jaq](https://crates.io/crates/jaq) internally).
-<<<<<<< HEAD
-    - `get_env(string)`: Gets the specified enviroment variable
-=======
-    - `formattime(unix_timestamp, format_str, timezone)`: Gets the time in a given format from UNIX timestamp.
-      Check [chrono's documentation](https://docs.rs/chrono/latest/chrono/format/strftime/index.html) for more
-      information about format string and [chrono-tz's documentation](https://docs.rs/chrono-tz/latest/chrono_tz/enum.Tz.html)
-      for available time zones.
-    - `formattime(unix_timestamp, format_str)`: Gets the time in a given format from UNIX timestamp.
-      Same as other `formattime`, but does not accept timezone. Instead, it uses system's local timezone.
-      Check [chrono's documentation](https://docs.rs/chrono/latest/chrono/format/strftime/index.html) for more
-      information about format string.
->>>>>>> a9a35c18
+  - `get_env(string)`: Gets the specified enviroment variable
+  - `formattime(unix_timestamp, format_str, timezone)`: Gets the time in a given format from UNIX timestamp.
+     Check [chrono's documentation](https://docs.rs/chrono/latest/chrono/format/strftime/index.html) for more
+     information about format string and [chrono-tz's documentation](https://docs.rs/chrono-tz/latest/chrono_tz/enum.Tz.html)
+     for available time zones.
+  - `formattime(unix_timestamp, format_str)`: Gets the time in a given format from UNIX timestamp.
+     Same as other `formattime`, but does not accept timezone. Instead, it uses system's local timezone.
+     Check [chrono's documentation](https://docs.rs/chrono/latest/chrono/format/strftime/index.html) for more
+     information about format string.