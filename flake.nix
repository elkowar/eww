{
  inputs = {
    flake-compat = {
      url = "github:edolstra/flake-compat";
      flake = false;
    };
    nixpkgs.url = "github:nixos/nixpkgs/nixpkgs-unstable";
    rust-overlay = {
      url = "github:oxalica/rust-overlay";
      inputs.nixpkgs.follows = "nixpkgs";
    };
  };

  outputs = { self, nixpkgs, rust-overlay, flake-compat }:
    let
      pkgsFor = system:
        import nixpkgs {
          inherit system;
          overlays = [ self.overlays.default rust-overlay.overlays.default ];
        };

      targetSystems = [ "aarch64-linux" "x86_64-linux" ];
      mkRustToolchain = pkgs:
        pkgs.rust-bin.fromRustupToolchainFile ./rust-toolchain.toml;
    in {
      overlays.default = final: prev:
        let
          rust = mkRustToolchain final;

          rustPlatform = prev.makeRustPlatform {
            cargo = rust;
            rustc = rust;
          };
<<<<<<< HEAD
        in
        {
          eww = (prev.eww.override { inherit rustPlatform; }).overrideAttrs (old: {
            version = self.rev or "dirty";
            src = builtins.path { name = "eww"; path = prev.lib.cleanSource ./.; };
            cargoDeps = rustPlatform.importCargoLock { lockFile = ./Cargo.lock; };
            patches = [ ];
            # remove this when nixpkgs includes it
            buildInputs = old.buildInputs ++ [ final.libdbusmenu-gtk3 ];
          });
=======
        in {
          eww = (prev.eww.override { inherit rustPlatform; }).overrideAttrs
            (old: {
              version = self.rev or "dirty";
              src = builtins.path {
                name = "eww";
                path = prev.lib.cleanSource ./.;
              };
              cargoDeps =
                rustPlatform.importCargoLock { lockFile = ./Cargo.lock; };
              patches = [ ];
            });
>>>>>>> 7bfd47eb

          eww-wayland = final.eww;
        };

      packages = nixpkgs.lib.genAttrs targetSystems (system:
        let pkgs = pkgsFor system;
        in (self.overlays.default pkgs pkgs) // {
          default = self.packages.${system}.eww;
        });

      devShells = nixpkgs.lib.genAttrs targetSystems (system:
        let
          pkgs = pkgsFor system;
          rust = mkRustToolchain pkgs;
        in {
          default = pkgs.mkShell {
            packages = with pkgs; [
              rust
              rust-analyzer-unwrapped
              gcc
              glib
              gdk-pixbuf
              librsvg
              libdbusmenu-gtk3
              gtk3
              gtk-layer-shell
              pkg-config
              deno
              mdbook
            ];

            RUST_SRC_PATH = "${rust}/lib/rustlib/src/rust/library";
          };
        });

      formatter =
        nixpkgs.lib.genAttrs targetSystems (system: (pkgsFor system).nixfmt);
    };
}<|MERGE_RESOLUTION|>--- conflicted
+++ resolved
@@ -31,18 +31,6 @@
             cargo = rust;
             rustc = rust;
           };
-<<<<<<< HEAD
-        in
-        {
-          eww = (prev.eww.override { inherit rustPlatform; }).overrideAttrs (old: {
-            version = self.rev or "dirty";
-            src = builtins.path { name = "eww"; path = prev.lib.cleanSource ./.; };
-            cargoDeps = rustPlatform.importCargoLock { lockFile = ./Cargo.lock; };
-            patches = [ ];
-            # remove this when nixpkgs includes it
-            buildInputs = old.buildInputs ++ [ final.libdbusmenu-gtk3 ];
-          });
-=======
         in {
           eww = (prev.eww.override { inherit rustPlatform; }).overrideAttrs
             (old: {
@@ -54,8 +42,9 @@
               cargoDeps =
                 rustPlatform.importCargoLock { lockFile = ./Cargo.lock; };
               patches = [ ];
+                # remove this when nixpkgs includes it
+                buildInputs = old.buildInputs ++ [ final.libdbusmenu-gtk3 ];
             });
->>>>>>> 7bfd47eb
 
           eww-wayland = final.eww;
         };
