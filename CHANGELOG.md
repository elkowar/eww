# Changelog

All notable changes to eww will be listed here, starting at changes since version 0.2.0.

## Unreleased

### BREAKING CHANGES
- [#1176](https://github.com/elkowar/eww/pull/1176) changed safe access (`?.`) behavior:
  Attempting to index in an empty JSON string (`'""'`) is now an error.

### Fixes
- Fix crash on invalid `formattime` format string (By: luca3s)
- Fix crash on NaN or infinite graph value (By: luca3s)
- Re-enable some scss features (By: w-lfchen)
- Fix and refactor nix flake (By: w-lfchen)
- Fix remove items from systray (By: vnva)
- Fix the gtk `stack` widget (By: ovalkonia)
- Fix values in the `EWW_NET` variable (By: mario-kr)
- Fix the gtk `expander` widget (By: ovalkonia)
- Fix wayland monitor names support (By: dragonnn)
<<<<<<< HEAD
- Render image widget at full resolution when display scaling is enabled (By: zane-weissman)
=======
- Load systray items that are registered without a path (By: Kage-Yami)
- `get_locale` now follows POSIX standard for locale selection (By: mirhahn, w-lfchen)
- Improve multi-monitor handling under wayland (By: bkueng)
>>>>>>> 0e409d4a

### Features
- Add warning and docs for incompatible `:anchor` and `:exclusive` options
- Add `eww poll` subcommand to force-poll a variable (By: kiana-S)
- Add OnDemand support for focusable on wayland (By: GallowsDove)
- Add jq `raw-output` support (By: RomanHargrave)
- Update rust toolchain to 1.81.0 (By: w-lfchen)
- Add `:fill-svg` and `:preserve-aspect-ratio` properties to images (By: hypernova7, w-lfchen)
- Add `:truncate` property to labels, disabled by default (except in cases where truncation would be enabled in version `0.5.0` and before) (By: Rayzeq).
- Add support for `:hover` css selectors for tray items (By: zeapoz)
- Add scss support for the `:style` widget property (By: ovalkonia)
- Add `min` and `max` function calls to simplexpr (By: ovalkonia)
- Add `flip-x`, `flip-y`, `vertical` options to the graph widget to determine its direction
- Add `transform-origin-x`/`transform-origin-y` properties to transform widget (By: mario-kr)
- Add keyboard support for button presses (By: julianschuler)
- Support empty string for safe access operator (By: ModProg)
- Add `log` function calls to simplexpr (By: topongo)
- Add `:lines` and `:wrap-mode` properties to label widget (By: vaporii)
- Add `value-pos` to scale widget (By: ipsvn)
- Add `floor` and `ceil` function calls to simplexpr (By: wsbankenstein)

## [0.6.0] (21.04.2024)

### Fixes
- The `shell-completions` subcommand is now run before anything is set up
- Fix nix flake
- Fix `jq` (By: w-lfchen)
- Labels now use gtk's truncation system (By: Rayzeq).

### Features
- Add `systray` widget (By: ralismark)
- Add `:checked` property to checkbox (By: levnikmyskin)

## [0.5.0] (17.02.2024)

### BREAKING CHANGES
- Remove `eww windows` command, replace with `eww active-windows` and `eww list-windows`

### Features
- Add `:icon` and `:icon-size` to the image widget (By: Adrian Perez de Castro)
- Add `get_env` function (By: RegenJacob)
- Add `:namespace` window option
- Default to building with x11 and wayland support simultaneously
- Add `truncate-left` property on `label` widgets (By: kawaki-san)
- Add `gravity` property on `label` widgets (By: Elekrisk)
- Add support for safe access (`?.`) in simplexpr (By: oldwomanjosiah)
- Allow floating-point numbers in percentages for window-geometry
- Add support for safe access with index (`?.[n]`) (By: ModProg)
- Made `and`, `or` and `?:` lazily evaluated in simplexpr (By: ModProg)
- Add Vanilla CSS support (By: Ezequiel Ramis)
- Add `jq` function, offering jq-style json processing
- Add support for the `EWW_BATTERY` magic variable in FreeBSD, OpenBSD, and NetBSD (By: dangerdyke)
- Add `justify` property to the label widget, allowing text justification (By: n3oney)
- Add `EWW_TIME` magic variable (By: Erenoit)
- Add trigonometric functions (`sin`, `cos`, `tan`, `cot`) and degree/radian conversions (`degtorad`, `radtodeg`) (By: end-4)
- Add `substring` function to simplexpr
- Add `--duration` flag to `eww open`
- Add support for referring to monitor with `<primary>`
- Add support for multiple matchers in `monitor` field
- Add `stack` widget (By: vladaviedov)
- Add `unindent` property to the label widget, allowing to disable removal of leading spaces (By: nrv)
- Switch to stable rust toolchain (1.76)
- Add `tooltip` widget, which allows setting a custom tooltip (not only text), to a widget (By: Rayzeq)
- Add `eww shell-completions` command, generating completion scripts for different shells

### Fixes
- Fix wrong values in `EWW_NET`
- Fix logfiles growing indefinitely

## [0.4.0] (04.09.2022)

### BREAKING CHANGES
- Change `calendar`-widget to index months starting at 1 rather than indexed from 0

### Features
- Add support for output names in X11 to select `:monitor`.
- Add support for `:active`-pseudoselector on eventbox (By: viandoxdev)
- Add support for `:password` on input (By: viandoxdev)

### Notable fixes and other changes
- Scale now only runs the onchange command on changes caused by user-interaction
- Improve CSS error reporting
- Fix deflisten scripts not always getting cleaned up properly
- Add `:round-digits` to scale widget (By: gavynriebau)
- Fix cirular-progress not properly displaying 100% values when clockwise is false
- Fix temperatures inside `EWW_TEMPS` not being accessible if at least one value is `NaN`


## 0.3.0 (26.05.2022)

### BREAKING CHANGES
- Change the onclick command API to support multiple placeholders.
  This changes. the behaviour of the calendar widget's onclick as well as the onhover and onhoverlost
  events. Instead of providing the entire date (or, respecively, the x and y mouse coordinates) in
  a single value (`day.month.year`, `x y`), the values are now provided as separate placeholders.
  The day can now be accessed with `{0}`, the month with `{1}`, and the year with `{2}`, and
  similarly x and y are accessed with `{0}` and `{1}`.

### Features
- Add `eww inspector` command
- Add `--no-daemonize` flag
- Add support for displaying marks on `scale`-widget (By: druskus20)
- Add `children`-widget that allows custom widgets to make use of children
- Add support for `:hover` css selectors for eventbox (By: druskus20)
- Add `eww get` subcommand (By: druskus20)
- Add circular progress widget (By: druskus20)
- Add `:xalign` and `:yalign` to labels (By: alecsferra)
- Add `graph` widget (By: druskus20)
- Add `>=` and `<=` operators to simplexpr (By: viandoxdev)
- Add `desktop` window type (By: Alvaro Lopez)
- Add `scroll` widget (By: viandoxdev)
- Add `notification` window type
- Add drag and drop functionality to eventbox
- Add `search`, `captures`, `stringlength`, `arraylength` and `objectlength` functions for expressions (By: MartinJM, ElKowar)
- Add `matches` function
- Add `transform` widget (By: druskus20)
- Add `:onaccept` to input field, add `:onclick` to eventbox
- Add `EWW_CMD`, `EWW_CONFIG_DIR`, `EWW_EXECUTABLE` magic variables
- Add `overlay` widget (By: viandoxdev)
- Add arguments option to `defwindow` (By: WilfSilver)

### Notable Internal changes
- Rework state management completely, now making local state and dynamic widget hierarchy changes possible.

### Notable fixes and other changes
- Fix `onscroll` gtk-bug where the first event is emitted incorrectly (By: druskus20)
- Allow windows to get moved when windowtype is `normal`
- Added more examples
- List system-level dependencies in documentation
- Document structure of magic variables (By: legendofmiracles)
- Updated dependencies<|MERGE_RESOLUTION|>--- conflicted
+++ resolved
@@ -18,13 +18,10 @@
 - Fix values in the `EWW_NET` variable (By: mario-kr)
 - Fix the gtk `expander` widget (By: ovalkonia)
 - Fix wayland monitor names support (By: dragonnn)
-<<<<<<< HEAD
-- Render image widget at full resolution when display scaling is enabled (By: zane-weissman)
-=======
 - Load systray items that are registered without a path (By: Kage-Yami)
 - `get_locale` now follows POSIX standard for locale selection (By: mirhahn, w-lfchen)
 - Improve multi-monitor handling under wayland (By: bkueng)
->>>>>>> 0e409d4a
+-  Render image widget at full resolution when display scaling is enabled (By: zane-weissman)
 
 ### Features
 - Add warning and docs for incompatible `:anchor` and `:exclusive` options
