# Changelog

All notable changes to eww will be listed here, starting at changes since version 0.2.0.

## Unreleased

### Fixes
- The `shell-completions` subcommand is now run before anything is set up
<<<<<<< HEAD
- Fix and refactor nix flake (By: w-lfchen)
=======
- Fix nix flake
- Fix `jq` (By: w-lfchen)
>>>>>>> 4ce42455

## [0.5.0] (17.02.2024)

### BREAKING CHANGES
- Remove `eww windows` command, replace with `eww active-windows` and `eww list-windows`

### Features
- Add `:namespace` window option
- Default to building with x11 and wayland support simultaneously
- Add `truncate-left` property on `label` widgets (By: kawaki-san)
- Add `gravity` property on `label` widgets (By: Elekrisk)
- Add support for safe access (`?.`) in simplexpr (By: oldwomanjosiah)
- Allow floating-point numbers in percentages for window-geometry
- Add support for safe access with index (`?.[n]`) (By: ModProg)
- Made `and`, `or` and `?:` lazily evaluated in simplexpr (By: ModProg)
- Add Vanilla CSS support (By: Ezequiel Ramis)
- Add `jq` function, offering jq-style json processing
- Add `justify` property to the label widget, allowing text justification (By: n3oney)
- Add `EWW_TIME` magic variable (By: Erenoit)
- Add trigonometric functions (`sin`, `cos`, `tan`, `cot`) and degree/radian conversions (`degtorad`, `radtodeg`) (By: end-4)
- Add `substring` function to simplexpr
- Add `--duration` flag to `eww open`
- Add support for referring to monitor with `<primary>`
- Add support for multiple matchers in `monitor` field
- Add `stack` widget (By: vladaviedov)
- Add `unindent` property to the label widget, allowing to disable removal of leading spaces (By: nrv)
- Switch to stable rust toolchain (1.76)
- Add `tooltip` widget, which allows setting a custom tooltip (not only text), to a widget (By: Rayzeq)
- Add `eww shell-completions` command, generating completion scripts for different shells

### Fixes
- Fix wrong values in `EWW_NET`
- Fix logfiles growing indefinitely

## [0.4.0] (04.09.2022)

### BREAKING CHANGES
- Change `calendar`-widget to index months starting at 1 rather than indexed from 0

### Features
- Add support for output names in X11 to select `:monitor`.
- Add support for `:active`-pseudoselector on eventbox (By: viandoxdev)
- Add support for `:password` on input (By: viandoxdev)

### Notable fixes and other changes
- Scale now only runs the onchange command on changes caused by user-interaction
- Improve CSS error reporting
- Fix deflisten scripts not always getting cleaned up properly
- Add `:round-digits` to scale widget (By: gavynriebau)
- Fix cirular-progress not properly displaying 100% values when clockwise is false
- Fix temperatures inside `EWW_TEMPS` not being accessible if at least one value is `NaN`


## 0.3.0 (26.05.2022)

### BREAKING CHANGES
- Change the onclick command API to support multiple placeholders.
  This changes. the behaviour of the calendar widget's onclick as well as the onhover and onhoverlost
  events. Instead of providing the entire date (or, respecively, the x and y mouse coordinates) in
  a single value (`day.month.year`, `x y`), the values are now provided as separate placeholders.
  The day can now be accessed with `{0}`, the month with `{1}`, and the year with `{2}`, and
  similarly x and y are accessed with `{0}` and `{1}`.

### Features
- Add `eww inspector` command
- Add `--no-daemonize` flag
- Add support for displaying marks on `scale`-widget (By: druskus20)
- Add `children`-widget that allows custom widgets to make use of children
- Add support for `:hover` css selectors for eventbox (By: druskus20)
- Add `eww get` subcommand (By: druskus20)
- Add circular progress widget (By: druskus20)
- Add `:xalign` and `:yalign` to labels (By: alecsferra)
- Add `graph` widget (By: druskus20)
- Add `>=` and `<=` operators to simplexpr (By: viandoxdev)
- Add `desktop` window type (By: Alvaro Lopez)
- Add `scroll` widget (By: viandoxdev)
- Add `notification` window type
- Add drag and drop functionality to eventbox
- Add `search`, `captures`, `stringlength`, `arraylength` and `objectlength` functions for expressions (By: MartinJM, ElKowar)
- Add `matches` function
- Add `transform` widget (By: druskus20)
- Add `:onaccept` to input field, add `:onclick` to eventbox
- Add `EWW_CMD`, `EWW_CONFIG_DIR`, `EWW_EXECUTABLE` magic variables
- Add `overlay` widget (By: viandoxdev)
- Add arguments option to `defwindow` (By: WilfSilver)

### Notable Internal changes
- Rework state management completely, now making local state and dynamic widget hierarchy changes possible.

### Notable fixes and other changes
- Fix `onscroll` gtk-bug where the first event is emitted incorrectly (By: druskus20)
- Allow windows to get moved when windowtype is `normal`
- Added more examples
- List system-level dependencies in documentation
- Document structure of magic variables (By: legendofmiracles)
- Updated dependencies<|MERGE_RESOLUTION|>--- conflicted
+++ resolved
@@ -6,12 +6,8 @@
 
 ### Fixes
 - The `shell-completions` subcommand is now run before anything is set up
-<<<<<<< HEAD
 - Fix and refactor nix flake (By: w-lfchen)
-=======
-- Fix nix flake
 - Fix `jq` (By: w-lfchen)
->>>>>>> 4ce42455
 
 ## [0.5.0] (17.02.2024)
 
