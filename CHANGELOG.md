# Changelog

All notable changes to eww will be listed here, starting at changes since version 0.2.0.

## Unreleased

### BREAKING CHANGES
- [#1176](https://github.com/elkowar/eww/pull/1176) changed safe access (`?.`) behavior:
  Attempting to index in an empty JSON string (`'""'`) is now an error.

### Fixes
- Re-enable some scss features (By: w-lfchen)
- Fix and refactor nix flake (By: w-lfchen)
- Fix remove items from systray (By: vnva)
- Fix the gtk `stack` widget (By: ovalkonia)
- Fix values in the `EWW_NET` variable (By: mario-kr)
- Fix the gtk `expander` widget (By: ovalkonia)
- Fix wayland monitor names support (By: dragonnn)
- `get_locale` now follows POSIX standard for locale selection (By: mirhahn, w-lfchen)

### Features
<<<<<<< HEAD
- Add `eww poll` subcommand to force-poll a variable (By: kiana-S)
=======
- Add OnDemand support for focusable on wayland (By: GallowsDove)
- Add jq `raw-output` support (By: RomanHargrave)
>>>>>>> a7bd80ac
- Update rust toolchain to 1.81.0 (By: w-lfchen)
- Add `:fill-svg` and `:preserve-aspect-ratio` properties to images (By: hypernova7, w-lfchen)
- Add `:truncate` property to labels, disabled by default (except in cases where truncation would be enabled in version `0.5.0` and before) (By: Rayzeq).
- Add support for `:hover` css selectors for tray items (By: zeapoz)
- Add scss support for the `:style` widget property (By: ovalkonia)
- Add `min` and `max` function calls to simplexpr (By: ovalkonia)
- Add `flip-x`, `flip-y`, `vertical` options to the graph widget to determine its direction
- Add `transform-origin-x`/`transform-origin-y` properties to transform widget (By: mario-kr)
- Add keyboard support for button presses (By: julianschuler)
- Support empty string for safe access operator (By: ModProg)

## [0.6.0] (21.04.2024)

### Fixes
- The `shell-completions` subcommand is now run before anything is set up
- Fix nix flake
- Fix `jq` (By: w-lfchen)
- Labels now use gtk's truncation system (By: Rayzeq).

### Features
- Add `systray` widget (By: ralismark)
- Add `:checked` property to checkbox (By: levnikmyskin)

## [0.5.0] (17.02.2024)

### BREAKING CHANGES
- Remove `eww windows` command, replace with `eww active-windows` and `eww list-windows`

### Features
- Add `:icon` and `:icon-size` to the image widget (By: Adrian Perez de Castro)
- Add `get_env` function (By: RegenJacob)
- Add `:namespace` window option
- Default to building with x11 and wayland support simultaneously
- Add `truncate-left` property on `label` widgets (By: kawaki-san)
- Add `gravity` property on `label` widgets (By: Elekrisk)
- Add support for safe access (`?.`) in simplexpr (By: oldwomanjosiah)
- Allow floating-point numbers in percentages for window-geometry
- Add support for safe access with index (`?.[n]`) (By: ModProg)
- Made `and`, `or` and `?:` lazily evaluated in simplexpr (By: ModProg)
- Add Vanilla CSS support (By: Ezequiel Ramis)
- Add `jq` function, offering jq-style json processing
- Add support for the `EWW_BATTERY` magic variable in FreeBSD, OpenBSD, and NetBSD (By: dangerdyke)
- Add `justify` property to the label widget, allowing text justification (By: n3oney)
- Add `EWW_TIME` magic variable (By: Erenoit)
- Add trigonometric functions (`sin`, `cos`, `tan`, `cot`) and degree/radian conversions (`degtorad`, `radtodeg`) (By: end-4)
- Add `substring` function to simplexpr
- Add `--duration` flag to `eww open`
- Add support for referring to monitor with `<primary>`
- Add support for multiple matchers in `monitor` field
- Add `stack` widget (By: vladaviedov)
- Add `unindent` property to the label widget, allowing to disable removal of leading spaces (By: nrv)
- Switch to stable rust toolchain (1.76)
- Add `tooltip` widget, which allows setting a custom tooltip (not only text), to a widget (By: Rayzeq)
- Add `eww shell-completions` command, generating completion scripts for different shells

### Fixes
- Fix wrong values in `EWW_NET`
- Fix logfiles growing indefinitely

## [0.4.0] (04.09.2022)

### BREAKING CHANGES
- Change `calendar`-widget to index months starting at 1 rather than indexed from 0

### Features
- Add support for output names in X11 to select `:monitor`.
- Add support for `:active`-pseudoselector on eventbox (By: viandoxdev)
- Add support for `:password` on input (By: viandoxdev)

### Notable fixes and other changes
- Scale now only runs the onchange command on changes caused by user-interaction
- Improve CSS error reporting
- Fix deflisten scripts not always getting cleaned up properly
- Add `:round-digits` to scale widget (By: gavynriebau)
- Fix cirular-progress not properly displaying 100% values when clockwise is false
- Fix temperatures inside `EWW_TEMPS` not being accessible if at least one value is `NaN`


## 0.3.0 (26.05.2022)

### BREAKING CHANGES
- Change the onclick command API to support multiple placeholders.
  This changes. the behaviour of the calendar widget's onclick as well as the onhover and onhoverlost
  events. Instead of providing the entire date (or, respecively, the x and y mouse coordinates) in
  a single value (`day.month.year`, `x y`), the values are now provided as separate placeholders.
  The day can now be accessed with `{0}`, the month with `{1}`, and the year with `{2}`, and
  similarly x and y are accessed with `{0}` and `{1}`.

### Features
- Add `eww inspector` command
- Add `--no-daemonize` flag
- Add support for displaying marks on `scale`-widget (By: druskus20)
- Add `children`-widget that allows custom widgets to make use of children
- Add support for `:hover` css selectors for eventbox (By: druskus20)
- Add `eww get` subcommand (By: druskus20)
- Add circular progress widget (By: druskus20)
- Add `:xalign` and `:yalign` to labels (By: alecsferra)
- Add `graph` widget (By: druskus20)
- Add `>=` and `<=` operators to simplexpr (By: viandoxdev)
- Add `desktop` window type (By: Alvaro Lopez)
- Add `scroll` widget (By: viandoxdev)
- Add `notification` window type
- Add drag and drop functionality to eventbox
- Add `search`, `captures`, `stringlength`, `arraylength` and `objectlength` functions for expressions (By: MartinJM, ElKowar)
- Add `matches` function
- Add `transform` widget (By: druskus20)
- Add `:onaccept` to input field, add `:onclick` to eventbox
- Add `EWW_CMD`, `EWW_CONFIG_DIR`, `EWW_EXECUTABLE` magic variables
- Add `overlay` widget (By: viandoxdev)
- Add arguments option to `defwindow` (By: WilfSilver)

### Notable Internal changes
- Rework state management completely, now making local state and dynamic widget hierarchy changes possible.

### Notable fixes and other changes
- Fix `onscroll` gtk-bug where the first event is emitted incorrectly (By: druskus20)
- Allow windows to get moved when windowtype is `normal`
- Added more examples
- List system-level dependencies in documentation
- Document structure of magic variables (By: legendofmiracles)
- Updated dependencies<|MERGE_RESOLUTION|>--- conflicted
+++ resolved
@@ -19,12 +19,9 @@
 - `get_locale` now follows POSIX standard for locale selection (By: mirhahn, w-lfchen)
 
 ### Features
-<<<<<<< HEAD
 - Add `eww poll` subcommand to force-poll a variable (By: kiana-S)
-=======
 - Add OnDemand support for focusable on wayland (By: GallowsDove)
 - Add jq `raw-output` support (By: RomanHargrave)
->>>>>>> a7bd80ac
 - Update rust toolchain to 1.81.0 (By: w-lfchen)
 - Add `:fill-svg` and `:preserve-aspect-ratio` properties to images (By: hypernova7, w-lfchen)
 - Add `:truncate` property to labels, disabled by default (except in cases where truncation would be enabled in version `0.5.0` and before) (By: Rayzeq).
