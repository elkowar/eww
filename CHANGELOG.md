--- conflicted
+++ resolved
@@ -41,11 +41,8 @@
 - Add `:lines` and `:wrap-mode` properties to label widget (By: vaporii)
 - Add `value-pos` to scale widget (By: ipsvn)
 - Add `floor` and `ceil` function calls to simplexpr (By: wsbankenstein)
-<<<<<<< HEAD
-- Add `--no-hot-reload` option to disable hot reloading config (By: Kn4ughty)
-=======
 - Add `formatbytes` function calls to simplexpr (By: topongo)
->>>>>>> fddb4a09
+- Add `--no-hot-reload` option to disable hot reloading the config (By: Kn4ughty)
 
 ## [0.6.0] (21.04.2024)
 
