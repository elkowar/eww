--- conflicted
+++ resolved
@@ -8,11 +8,8 @@
 ### Features
 - Add support for safe access (`?.`) in simplexpr (By: oldwomanjosiah)
 - Allow floating-point numbers in percentages for window-geometry
-<<<<<<< HEAD
 - Add support for safe access with index (`?.[n]`) (By: ModProg)
-=======
 - Made `and`, `or` and `?:` lazily evaluated in simplexpr (By: ModProg)
->>>>>>> 3ae34602
 
 ## [0.4.0] (04.09.2022)
 
