--- conflicted
+++ resolved
@@ -10,10 +10,8 @@
 - Fix `jq` (By: w-lfchen)
 
 ### Features
-<<<<<<< HEAD
-- Add `:checked` property to checkbox
-=======
 - Add `systray` widget (By: ralismark)
+- Add `:checked` property to checkbox (By: levnikmyskin)
 
 ## [0.5.0] (17.02.2024)
 
@@ -23,7 +21,6 @@
 ### Features
 - Add `:icon` and `:icon-size` to the image widget (By: Adrian Perez de Castro)
 - Add `get_env` function (By: RegenJacob)
->>>>>>> 5fdaa4e0
 - Add `:namespace` window option
 - Default to building with x11 and wayland support simultaneously
 - Add `truncate-left` property on `label` widgets (By: kawaki-san)
