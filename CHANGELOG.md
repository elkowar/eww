--- conflicted
+++ resolved
@@ -16,11 +16,8 @@
 - Fix values in the `EWW_NET` variable (By: mario-kr)
 - Fix the gtk `expander` widget (By: ovalkonia)
 - Fix wayland monitor names support (By: dragonnn)
-<<<<<<< HEAD
 - Load systray items that are registered without a path (By: Kage-Yami)
-=======
 - `get_locale` now follows POSIX standard for locale selection (By: mirhahn, w-lfchen)
->>>>>>> c6decc81
 
 ### Features
 - Add `eww poll` subcommand to force-poll a variable (By: kiana-S)
