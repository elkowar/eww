--- conflicted
+++ resolved
@@ -37,12 +37,9 @@
 - Add keyboard support for button presses (By: julianschuler)
 - Support empty string for safe access operator (By: ModProg)
 - Add `log` function calls to simplexpr (By: topongo)
-<<<<<<< HEAD
-=======
 - Add `:lines` and `:wrap-mode` properties to label widget (By: vaporii)
 - Add `value-pos` to scale widget (By: ipsvn)
 - Add `floor` and `ceil` function calls to simplexpr (By: wsbankenstein)
->>>>>>> 98c22012
 
 ## [0.6.0] (21.04.2024)
 
