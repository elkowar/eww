name: Build and deploy Github pages
on:
    push:
        branches:
            - master
        paths:
            - "docs/**"
            - "gen-docs.js"
            - "src/widgets/widget_definitions.rs"
            - ".github/workflows/**"
jobs:
    build:
        name: shalzz/zola-deploy-action
        runs-on: ubuntu-latest
        steps:
            # Checkout
            - uses: actions/checkout@master

<<<<<<< HEAD
            # Build documentation
            - name: Use nodejs to build widget documentation
              uses: actions/setup-node@v1
              with:
                  node-version: "12.x"
            - run: node gen-docs.js
=======
            # Build widget documentation
            - name: Use deno to build widget documentation
              uses: denoland/setup-deno@main
              with:
                  deno-version: "v1.x"
            - run: deno run --allow-read gen-docs.ts ./src/widgets/widget_definitions.rs >> ./docs/content/main/widgets.md

>>>>>>> 907f39cf
            # Build & deploy
            - name: shalzz/zola-deploy-action
              uses: shalzz/zola-deploy-action@v0.12.0
              env:
                  PAGES_BRANCH: gh-pages
                  BUILD_DIR: docs
                  TOKEN: ${{ secrets.TOKEN }}<|MERGE_RESOLUTION|>--- conflicted
+++ resolved
@@ -16,14 +16,6 @@
             # Checkout
             - uses: actions/checkout@master
 
-<<<<<<< HEAD
-            # Build documentation
-            - name: Use nodejs to build widget documentation
-              uses: actions/setup-node@v1
-              with:
-                  node-version: "12.x"
-            - run: node gen-docs.js
-=======
             # Build widget documentation
             - name: Use deno to build widget documentation
               uses: denoland/setup-deno@main
@@ -31,7 +23,6 @@
                   deno-version: "v1.x"
             - run: deno run --allow-read gen-docs.ts ./src/widgets/widget_definitions.rs >> ./docs/content/main/widgets.md
 
->>>>>>> 907f39cf
             # Build & deploy
             - name: shalzz/zola-deploy-action
               uses: shalzz/zola-deploy-action@v0.12.0
