[package]
name = "eww"
version = "0.1.0"
authors = ["elkowar <5300871+elkowar@users.noreply.github.com>"]
edition = "2018"
description= "Widget system for everyone!"
license = "MIT"
repository = "https://github.com/elkowar/eww"
homepage = "https://github.com/elkowar/eww"


[features]
default = ["x11"]
x11 = ["gdkx11", "x11rb"]
no-x11 = []


[dependencies]
gtk = { version = "0.9", features = [ "v3_16" ] }
gdk = { version = "", features = ["v3_16"] }
gio = { version = "", features = ["v2_44"] }
glib = { version = "", features = ["v2_44"] }

gdk-pixbuf = "0.9"

gdkx11 = { version = "0.9", optional = true }
x11rb = { version = "0.7", features = ["randr"], optional = true }

regex = "1"
bincode = "1.3"
anyhow = "1.0"
derive_more = "0.99"
maplit = "1"
structopt = "0.3"
serde = {version = "1.0", features = ["derive"]}
extend = "0.3.0"
grass = "0.10"
num = "0.3"
roxmltree = "0.14"
itertools = "0.10"
debug_stub_derive = "0.3"
log = "0.4"
pretty_env_logger = "0.4"
lazy_static = "1.4.0"
libc = "0.2"
nix = "0.19"
smart-default = "0.6"
simple-signal = "1.1"
unescape = "0.1"

tokio = { version = "1.0", features = ["full"] }
tokio-stream = "0.1"
async-stream = "0.3"
futures-core = "0.3"
futures-util = "0.3"
tokio-util = "0.6"

<<<<<<< HEAD
sysinfo = "0.16.1"
=======
dyn-clone = "1.0"

>>>>>>> a18901f1

[target.'cfg(target_os="linux")'.dependencies]
inotify = "0.9"


[dev-dependencies]
pretty_assertions = "0.6.1"<|MERGE_RESOLUTION|>--- conflicted
+++ resolved
@@ -55,12 +55,8 @@
 futures-util = "0.3"
 tokio-util = "0.6"
 
-<<<<<<< HEAD
 sysinfo = "0.16.1"
-=======
 dyn-clone = "1.0"
-
->>>>>>> a18901f1
 
 [target.'cfg(target_os="linux")'.dependencies]
 inotify = "0.9"
