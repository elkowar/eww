[package]
name = "eww"
version = "0.1.0"
authors = ["elkowar <5300871+elkowar@users.noreply.github.com>"]
edition = "2018"
description= "Widget system for everyone!"
license = "MIT"
repository = "https://github.com/elkowar/eww"
homepage = "https://github.com/elkowar/eww"


[features]
default = ["x11"]
x11 = ["gdkx11", "x11rb"]
no-x11 = []


[dependencies]
gtk = { version = "0.9", features = [ "v3_16" ] }
gdk = { version = "", features = ["v3_16"] }
gio = { version = "", features = ["v2_44"] }
glib = { version = "", features = ["v2_44"] }

gdk-pixbuf = "0.9"

gdkx11 = { version = "0.9", optional = true }
x11rb = { version = "0.7", features = ["randr"], optional = true }

regex = "1"
bincode = "1.3"
anyhow = "1.0"
derive_more = "0.99"
maplit = "1"
structopt = "0.3"
serde = {version = "1.0", features = ["derive"]}
extend = "0.3.0"
grass = "0.10"
num = "0.3"
roxmltree = "0.14"
itertools = "0.10"
debug_stub_derive = "0.3"
log = "0.4"
pretty_env_logger = "0.4"
lazy_static = "1.4.0"
libc = "0.2"
nix = "0.19"
smart-default = "0.6"
simple-signal = "1.1"
unescape = "0.1"

tokio = { version = "1.0", features = ["full"] }
tokio-stream = "0.1"
async-stream = "0.3"
futures-core = "0.3"
futures-util = "0.3"
tokio-util = "0.6"

<<<<<<< HEAD
sysinfo = "0.16.1"
dyn-clone = "1.0"

=======

nom = "6.1"
dyn-clone = "1.0"
base64 = "0.13"
wait-timeout = "0.2"

>>>>>>> 5cf18bfc
[target.'cfg(target_os="linux")'.dependencies]
inotify = "0.9"


[dev-dependencies]
pretty_assertions = "0.6.1"<|MERGE_RESOLUTION|>--- conflicted
+++ resolved
@@ -55,18 +55,13 @@
 futures-util = "0.3"
 tokio-util = "0.6"
 
-<<<<<<< HEAD
 sysinfo = "0.16.1"
-dyn-clone = "1.0"
-
-=======
 
 nom = "6.1"
 dyn-clone = "1.0"
 base64 = "0.13"
 wait-timeout = "0.2"
 
->>>>>>> 5cf18bfc
 [target.'cfg(target_os="linux")'.dependencies]
 inotify = "0.9"
 
