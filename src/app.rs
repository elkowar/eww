--- conflicted
+++ resolved
@@ -302,12 +302,7 @@
 ) -> Result<EwwWindow> {
     let actual_window_rect = window_def.geometry.get_window_rectangle(monitor_geometry);
 
-<<<<<<< HEAD
     let window = display_backend::initialize_window(&mut window_def);
-=======
-    let window =
-        if window_def.focusable { gtk::Window::new(gtk::WindowType::Toplevel) } else { gtk::Window::new(gtk::WindowType::Popup) };
->>>>>>> ca7ff95f
 
     window.set_title(&format!("Eww - {}", window_def.name));
     let wm_class_name = format!("eww-{}", window_def.name);
@@ -340,11 +335,6 @@
         window.set_keep_below(true);
     }
 
-<<<<<<< HEAD
-=======
-    display_backend::reserve_space_for(&window, monitor_geometry, window_def.struts)?;
-
->>>>>>> ca7ff95f
     Ok(EwwWindow { name: window_def.name.clone(), definition: window_def, gtk_window: window })
 }
 
