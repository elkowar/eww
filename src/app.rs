use crate::{
    config,
    config::{window_definition::WindowName, AnchorPoint, WindowStacking},
    display_backend, eww_state,
    script_var_handler::*,
    value::{Coords, NumWithUnit, PrimitiveValue, VarName},
    EwwPaths,
};
use anyhow::*;
use debug_stub_derive::*;
use gdk::WindowExt;
use gtk::{ContainerExt, CssProviderExt, GtkWindowExt, StyleContextExt, WidgetExt};
use itertools::Itertools;
use std::collections::HashMap;
use tokio::sync::mpsc::UnboundedSender;

/// Response that the app may send as a response to a event.
/// This is used in `DaemonCommand`s that contain a response sender.
#[derive(Debug, PartialEq, Eq, serde::Serialize, serde::Deserialize, derive_more::Display)]
pub enum DaemonResponse {
    Success(String),
    Failure(String),
}

impl DaemonResponse {
    pub fn is_success(&self) -> bool {
        match self {
            DaemonResponse::Success(_) => true,
            _ => false,
        }
    }

    pub fn is_failure(&self) -> bool {
        !self.is_success()
    }
}

pub type DaemonResponseSender = tokio::sync::mpsc::UnboundedSender<DaemonResponse>;
pub type DaemonResponseReceiver = tokio::sync::mpsc::UnboundedReceiver<DaemonResponse>;

#[derive(Debug)]
pub enum DaemonCommand {
    NoOp,
    UpdateVars(Vec<(VarName, PrimitiveValue)>),
    ReloadConfigAndCss(DaemonResponseSender),
    UpdateConfig(config::EwwConfig),
    UpdateCss(String),
    OpenMany {
        windows: Vec<WindowName>,
        sender: DaemonResponseSender,
    },
    OpenWindow {
        window_name: WindowName,
        pos: Option<Coords>,
        size: Option<Coords>,
        anchor: Option<AnchorPoint>,
        monitor: Option<i32>,
        sender: DaemonResponseSender,
    },
    CloseWindow {
        window_name: WindowName,
        sender: DaemonResponseSender,
    },
    KillServer,
    CloseAll,
    PrintState {
        all: bool,
        sender: DaemonResponseSender,
    },
    PrintDebug(DaemonResponseSender),
    PrintWindows(DaemonResponseSender),
}

#[derive(Debug, Clone)]
pub struct EwwWindow {
    pub name: WindowName,
    pub definition: config::EwwWindowDefinition,
    pub gtk_window: gtk::Window,
}

impl EwwWindow {
    pub fn close(self) {
        self.gtk_window.close();
    }
}

#[derive(DebugStub)]
pub struct App {
    pub eww_state: eww_state::EwwState,
    pub eww_config: config::EwwConfig,
    pub open_windows: HashMap<WindowName, EwwWindow>,
    pub css_provider: gtk::CssProvider,

    #[debug_stub = "ScriptVarHandler(...)"]
    pub app_evt_send: UnboundedSender<DaemonCommand>,
    #[debug_stub = "ScriptVarHandler(...)"]
    pub script_var_handler: ScriptVarHandlerHandle,

    pub paths: EwwPaths,
}

impl App {
    /// Handle a DaemonCommand event.
    pub fn handle_command(&mut self, event: DaemonCommand) {
        log::debug!("Handling event: {:?}", &event);
        let result: Result<_> = try {
            match event {
                DaemonCommand::NoOp => {}
                DaemonCommand::UpdateVars(mappings) => {
                    for (var_name, new_value) in mappings {
                        self.update_state(var_name, new_value);
                    }
                }
                DaemonCommand::ReloadConfigAndCss(sender) => {
                    let mut errors = Vec::new();

                    let config_result = config::RawEwwConfig::read_from_file(&self.paths.get_eww_xml_path())
                        .and_then(config::EwwConfig::generate);
                    match config_result {
                        Ok(new_config) => self.handle_command(DaemonCommand::UpdateConfig(new_config)),
                        Err(e) => errors.push(e),
                    }

                    let css_result = crate::util::parse_scss_from_file(&self.paths.get_eww_scss_path());
                    match css_result {
                        Ok(new_css) => self.handle_command(DaemonCommand::UpdateCss(new_css)),
                        Err(e) => errors.push(e),
                    }

                    let errors = errors.into_iter().map(|e| format!("{:?}", e)).join("\n");
                    if errors.is_empty() {
                        sender.send(DaemonResponse::Success(String::new()))?;
                    } else {
                        sender.send(DaemonResponse::Failure(errors))?;
                    }
                }
                DaemonCommand::UpdateConfig(config) => {
                    self.load_config(config)?;
                }
                DaemonCommand::UpdateCss(css) => {
                    self.load_css(&css)?;
                }
                DaemonCommand::KillServer => {
                    log::info!("Received kill command, stopping server!");
                    self.stop_application();
                    let _ = crate::application_lifecycle::send_exit();
                }
                DaemonCommand::CloseAll => {
                    log::info!("Received close command, closing all windows");
                    for (window_name, _window) in self.open_windows.clone() {
                        self.close_window(&window_name)?;
                    }
                }
                DaemonCommand::OpenMany { windows, sender } => {
                    let result = windows
                        .iter()
                        .map(|w| self.open_window(w, None, None, None, None))
                        .collect::<Result<()>>();
                    respond_with_error(sender, result)?;
                }
                DaemonCommand::OpenWindow {
                    window_name,
                    pos,
                    size,
                    anchor,
                    monitor,
                    sender,
                } => {
                    let result = self.open_window(&window_name, pos, size, monitor, anchor);
                    respond_with_error(sender, result)?;
                }
                DaemonCommand::CloseWindow { window_name, sender } => {
                    let result = self.close_window(&window_name);
                    respond_with_error(sender, result)?;
                }
                DaemonCommand::PrintState { all, sender } => {
                    let vars = self.eww_state.get_variables().iter();
                    // duplicate code (the map) but whatever. because of difference of Filter and Iter ??
                    let output = if all {
                        vars.map(|(key, value)| format!("{}: {}", key, value)).join("\n")
                    } else {
                        vars.filter(|(x, _)| self.eww_state.referenced_vars().any(|var| x == &var))
                            .map(|(key, value)| format!("{}: {}", key, value))
                            .join("\n")
                    };
                    sender
                        .send(DaemonResponse::Success(output))
                        .context("sending response from main thread")?
                }
                DaemonCommand::PrintWindows(sender) => {
                    let output = self
                        .eww_config
                        .get_windows()
                        .keys()
                        .map(|window_name| {
                            let is_open = self.open_windows.contains_key(window_name);
                            format!("{}{}", if is_open { "*" } else { "" }, window_name)
                        })
                        .join("\n");
                    sender
                        .send(DaemonResponse::Success(output))
                        .context("sending response from main thread")?
                }
                DaemonCommand::PrintDebug(sender) => {
                    let output = format!("state: {:#?}\n\nconfig: {:#?}", &self.eww_state, &self.eww_config);
                    sender
                        .send(DaemonResponse::Success(output))
                        .context("sending response from main thread")?
                }
            }
        };

        crate::print_result_err!("while handling event", &result);
    }

    fn stop_application(&mut self) {
        self.script_var_handler.stop_all();
        self.open_windows.drain().for_each(|(_, w)| w.close());
        gtk::main_quit();
    }

    fn update_state(&mut self, fieldname: VarName, value: PrimitiveValue) {
        self.eww_state.update_variable(fieldname, value)
    }

    fn close_window(&mut self, window_name: &WindowName) -> Result<()> {
        for unused_var in self.variables_only_used_in(&window_name) {
            log::info!("stopping for {}", &unused_var);
            self.script_var_handler.stop_for_variable(unused_var.clone());
        }

        let window = self
            .open_windows
            .remove(window_name)
            .context(format!("No window with name '{}' is running.", window_name))?;

        window.close();
        self.eww_state.clear_window_state(window_name);

        Ok(())
    }

    fn open_window(
        &mut self,
        window_name: &WindowName,
        pos: Option<Coords>,
        size: Option<Coords>,
        monitor: Option<i32>,
        anchor: Option<config::AnchorPoint>,
    ) -> Result<()> {
        // remove and close existing window with the same name
        let _ = self.close_window(window_name);
        // let mut state = self
        // .eww_state
        // .set_new_variable(VarName::from("WINDOW"), PrimitiveValue::from(window_name.to_string()))
        // .clone();
        // println!("{:#?}", state);
        log::info!("Opening window {}", window_name);

        let mut window_def = self.eww_config.get_window(window_name)?.clone();
        window_def.geometry = window_def.geometry.override_if_given(anchor, pos, size);

<<<<<<< HEAD
        let root_widget = window_def.widget.render(&mut self.eww_state, window_name)?;

=======
        let root_widget =
            window_def
                .widget
                .render(&mut self.eww_state, window_name, &self.eww_config.get_widget_definitions())?;
>>>>>>> 5cf18bfc
        root_widget.get_style_context().add_class(&window_name.to_string());

        let monitor_geometry =
            get_monitor_geometry(monitor.or(window_def.screen_number).unwrap_or_else(get_default_monitor_index));
        let eww_window = initialize_window(monitor_geometry, root_widget, window_def)?;

        self.open_windows.insert(window_name.clone(), eww_window);

        // initialize script var handlers for variables that where not used before opening this window.
        // TODO somehow make this less shit
        for newly_used_var in self
            .variables_only_used_in(&window_name)
            .filter_map(|var| self.eww_config.get_script_var(&var).ok())
        {
            self.script_var_handler.add(newly_used_var.clone());
        }

        Ok(())
    }

    /// Load the given configuration, reloading all script-vars and reopening all windows that where opened.
    pub fn load_config(&mut self, config: config::EwwConfig) -> Result<()> {
        log::info!("Reloading windows");
        // refresh script-var poll stuff
        self.script_var_handler.stop_all();

        self.eww_config = config;
        self.eww_state.clear_all_window_states();

        let windows = self.open_windows.clone();
        for (window_name, window) in windows {
            window.close();
            self.open_window(&window_name, None, None, None, None)?;
        }
        Ok(())
    }

    pub fn load_css(&mut self, css: &str) -> Result<()> {
        self.css_provider.load_from_data(css.as_bytes())?;
        Ok(())
    }

    /// Get all variable names that are currently referenced in any of the open windows.
    pub fn get_currently_used_variables(&self) -> impl Iterator<Item = &VarName> {
        self.open_windows
            .keys()
            .flat_map(move |window_name| self.eww_state.vars_referenced_in(window_name))
    }

    /// Get all variables mapped to a list of windows they are being used in.
    pub fn currently_used_variables<'a>(&'a self) -> HashMap<&'a VarName, Vec<&'a WindowName>> {
        let mut vars: HashMap<&'a VarName, Vec<_>> = HashMap::new();
        for window_name in self.open_windows.keys() {
            for var in self.eww_state.vars_referenced_in(window_name) {
                vars.entry(var)
                    .and_modify(|l| l.push(window_name))
                    .or_insert_with(|| vec![window_name]);
            }
        }
        vars
    }

    /// Get all variables that are only used in the given window.
    pub fn variables_only_used_in<'a>(&'a self, window: &'a WindowName) -> impl Iterator<Item = &'a VarName> {
        self.currently_used_variables()
            .into_iter()
            .filter(move |(_, wins)| wins.len() == 1 && wins.contains(&window))
            .map(|(var, _)| var)
    }
}

fn initialize_window(
    monitor_geometry: gdk::Rectangle,
    root_widget: gtk::Widget,
    mut window_def: config::EwwWindowDefinition,
) -> Result<EwwWindow> {
    let actual_window_rect = window_def.geometry.get_window_rectangle(monitor_geometry);

    let window = if window_def.focusable {
        gtk::Window::new(gtk::WindowType::Toplevel)
    } else {
        gtk::Window::new(gtk::WindowType::Popup)
    };

    window.set_title(&format!("Eww - {}", window_def.name));
    let wm_class_name = format!("eww-{}", window_def.name);
    window.set_wmclass(&wm_class_name, &wm_class_name);
    if !window_def.focusable {
        window.set_type_hint(gdk::WindowTypeHint::Dock);
    }
    window.set_position(gtk::WindowPosition::Center);
    window.set_default_size(actual_window_rect.width, actual_window_rect.height);
    window.set_size_request(actual_window_rect.width, actual_window_rect.height);
    window.set_decorated(false);
    window.set_resizable(false);

    // run on_screen_changed to set the visual correctly initially.
    on_screen_changed(&window, None);
    window.connect_screen_changed(on_screen_changed);

    window.add(&root_widget);

    // Handle the fact that the gtk window will have a different size than specified,
    // as it is sized according to how much space it's contents require.
    // This is necessary to handle different anchors correctly in case the size was wrong.
    let (gtk_window_width, gtk_window_height) = window.get_size();
    window_def.geometry.size = Coords {
        x: NumWithUnit::Pixels(gtk_window_width),
        y: NumWithUnit::Pixels(gtk_window_height),
    };
    let actual_window_rect = window_def.geometry.get_window_rectangle(monitor_geometry);

    window.show_all();

    let gdk_window = window.get_window().context("couldn't get gdk window from gtk window")?;
    gdk_window.set_override_redirect(!window_def.focusable);
    gdk_window.move_(actual_window_rect.x, actual_window_rect.y);

    if window_def.stacking == WindowStacking::Foreground {
        gdk_window.raise();
        window.set_keep_above(true);
    } else {
        gdk_window.lower();
        window.set_keep_below(true);
    }

    display_backend::reserve_space_for(&window, monitor_geometry, window_def.struts)?;

    Ok(EwwWindow {
        name: window_def.name.clone(),
        definition: window_def,
        gtk_window: window,
    })
}

fn on_screen_changed(window: &gtk::Window, _old_screen: Option<&gdk::Screen>) {
    let visual = window.get_screen().and_then(|screen| {
        screen
            .get_rgba_visual()
            .filter(|_| screen.is_composited())
            .or_else(|| screen.get_system_visual())
    });
    window.set_visual(visual.as_ref());
}

/// get the index of the default monitor
fn get_default_monitor_index() -> i32 {
    gdk::Display::get_default()
        .expect("could not get default display")
        .get_default_screen()
        .get_primary_monitor()
}

/// Get the monitor geometry of a given monitor number
fn get_monitor_geometry(n: i32) -> gdk::Rectangle {
    gdk::Display::get_default()
        .expect("could not get default display")
        .get_default_screen()
        .get_monitor_geometry(n)
}

/// In case of an Err, send the error message to a sender.
fn respond_with_error<T>(sender: DaemonResponseSender, result: Result<T>) -> Result<()> {
    match result {
        Ok(_) => sender.send(DaemonResponse::Success(String::new())),
        Err(e) => sender.send(DaemonResponse::Failure(format!("{:?}", e))),
    }
    .context("sending response from main thread")
}<|MERGE_RESOLUTION|>--- conflicted
+++ resolved
@@ -250,25 +250,16 @@
     ) -> Result<()> {
         // remove and close existing window with the same name
         let _ = self.close_window(window_name);
-        // let mut state = self
-        // .eww_state
-        // .set_new_variable(VarName::from("WINDOW"), PrimitiveValue::from(window_name.to_string()))
-        // .clone();
-        // println!("{:#?}", state);
         log::info!("Opening window {}", window_name);
 
         let mut window_def = self.eww_config.get_window(window_name)?.clone();
         window_def.geometry = window_def.geometry.override_if_given(anchor, pos, size);
 
-<<<<<<< HEAD
-        let root_widget = window_def.widget.render(&mut self.eww_state, window_name)?;
-
-=======
         let root_widget =
             window_def
                 .widget
                 .render(&mut self.eww_state, window_name, &self.eww_config.get_widget_definitions())?;
->>>>>>> 5cf18bfc
+
         root_widget.get_style_context().add_class(&window_name.to_string());
 
         let monitor_geometry =
