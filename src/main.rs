--- conflicted
+++ resolved
@@ -93,10 +93,6 @@
 
                     println!("Run `eww logs` to see any errors, warnings or information while editing your configuration.");
                     server::initialize_server(config)?;
-<<<<<<< HEAD
-
-=======
->>>>>>> 827d47b2
                 }
             }
         }
