--- conflicted
+++ resolved
@@ -12,16 +12,11 @@
 extern crate gtk;
 
 use anyhow::*;
-<<<<<<< HEAD
-
-use std::{os::unix::net, path::PathBuf};
-=======
 use std::{
     os::unix::net,
     path::{Path, PathBuf},
 };
 
->>>>>>> 5cf18bfc
 pub mod app;
 pub mod application_lifecycle;
 pub mod client;
