use std::process::Command;

use anyhow::*;

use crate::ensure_xml_tag_is;

use super::*;

#[derive(Clone, Debug, PartialEq, Eq)]
pub enum VarSource {
    Shell(String),
    Function(fn() -> Result<PrimitiveValue>),
}
#[derive(Clone, Debug, PartialEq, Eq)]
pub struct PollScriptVar {
    pub name: VarName,
    pub command: VarSource,
    pub interval: std::time::Duration,
}

impl PollScriptVar {
<<<<<<< HEAD
    pub fn run_once(&self) -> Result<PrimitiveValue> {
        match &self.command {
            VarSource::Shell(x) => run_command(x),
            VarSource::Function(x) => x(),
        }
=======
    pub fn run_once(&self) -> Result<PrimVal> {
        run_command(&self.command)
>>>>>>> aaac4c3b
    }
}

#[derive(Clone, Debug, PartialEq, Eq)]
pub struct TailScriptVar {
    pub name: VarName,
    pub command: String,
}

#[derive(Clone, Debug, PartialEq, Eq)]
pub enum ScriptVar {
    Poll(PollScriptVar),
    Tail(TailScriptVar),
}

impl ScriptVar {
    pub fn name(&self) -> &VarName {
        match self {
            ScriptVar::Poll(x) => &x.name,
            ScriptVar::Tail(x) => &x.name,
        }
    }

    pub fn initial_value(&self) -> Result<PrimVal> {
        match self {
<<<<<<< HEAD
            ScriptVar::Poll(x) => match &x.command {
                VarSource::Function(f) => f().with_context(|| format!("Failed to compute initial value for {}", &self.name())),
                VarSource::Shell(f) => {
                    run_command(&f).with_context(|| format!("Failed to compute initial value for {}", &self.name()))
                }
            },
            ScriptVar::Tail(_) => Ok(PrimitiveValue::from_string(String::new())),
=======
            ScriptVar::Poll(x) => {
                run_command(&x.command).with_context(|| format!("Failed to compute initial value for {}", &self.name()))
            }
            ScriptVar::Tail(_) => Ok(PrimVal::from_string(String::new())),
>>>>>>> aaac4c3b
        }
    }

    pub fn from_xml_element(xml: XmlElement) -> Result<Self> {
        ensure_xml_tag_is!(xml, "script-var");

        let name = VarName(xml.attr("name")?.to_owned());
        let command = xml.only_child()?.as_text()?.text();
        if let Ok(interval) = xml.attr("interval") {
<<<<<<< HEAD
            let interval = util::parse_duration(interval)?;
            Ok(ScriptVar::Poll(PollScriptVar {
                name,
                command: crate::config::VarSource::Shell(command),
                interval,
            }))
=======
            let interval = util::parse_duration(&interval)?;
            Ok(ScriptVar::Poll(PollScriptVar { name, command, interval }))
>>>>>>> aaac4c3b
        } else {
            Ok(ScriptVar::Tail(TailScriptVar { name, command }))
        }
    }
}

/// Run a command and get the output
fn run_command(cmd: &str) -> Result<PrimVal> {
    log::debug!("Running command: {}", cmd);
    let output = String::from_utf8(Command::new("/bin/sh").arg("-c").arg(cmd).output()?.stdout)?;
    let output = output.trim_matches('\n');
    Ok(PrimVal::from(output))
}<|MERGE_RESOLUTION|>--- conflicted
+++ resolved
@@ -9,7 +9,7 @@
 #[derive(Clone, Debug, PartialEq, Eq)]
 pub enum VarSource {
     Shell(String),
-    Function(fn() -> Result<PrimitiveValue>),
+    Function(fn() -> Result<PrimVal>),
 }
 #[derive(Clone, Debug, PartialEq, Eq)]
 pub struct PollScriptVar {
@@ -19,16 +19,11 @@
 }
 
 impl PollScriptVar {
-<<<<<<< HEAD
-    pub fn run_once(&self) -> Result<PrimitiveValue> {
+    pub fn run_once(&self) -> Result<PrimVal> {
         match &self.command {
             VarSource::Shell(x) => run_command(x),
             VarSource::Function(x) => x(),
         }
-=======
-    pub fn run_once(&self) -> Result<PrimVal> {
-        run_command(&self.command)
->>>>>>> aaac4c3b
     }
 }
 
@@ -54,20 +49,13 @@
 
     pub fn initial_value(&self) -> Result<PrimVal> {
         match self {
-<<<<<<< HEAD
             ScriptVar::Poll(x) => match &x.command {
                 VarSource::Function(f) => f().with_context(|| format!("Failed to compute initial value for {}", &self.name())),
                 VarSource::Shell(f) => {
                     run_command(&f).with_context(|| format!("Failed to compute initial value for {}", &self.name()))
                 }
             },
-            ScriptVar::Tail(_) => Ok(PrimitiveValue::from_string(String::new())),
-=======
-            ScriptVar::Poll(x) => {
-                run_command(&x.command).with_context(|| format!("Failed to compute initial value for {}", &self.name()))
-            }
             ScriptVar::Tail(_) => Ok(PrimVal::from_string(String::new())),
->>>>>>> aaac4c3b
         }
     }
 
@@ -77,17 +65,12 @@
         let name = VarName(xml.attr("name")?.to_owned());
         let command = xml.only_child()?.as_text()?.text();
         if let Ok(interval) = xml.attr("interval") {
-<<<<<<< HEAD
-            let interval = util::parse_duration(interval)?;
+            let interval = util::parse_duration(&interval)?;
             Ok(ScriptVar::Poll(PollScriptVar {
                 name,
                 command: crate::config::VarSource::Shell(command),
                 interval,
             }))
-=======
-            let interval = util::parse_duration(&interval)?;
-            Ok(ScriptVar::Poll(PollScriptVar { name, command, interval }))
->>>>>>> aaac4c3b
         } else {
             Ok(ScriptVar::Tail(TailScriptVar { name, command }))
         }
