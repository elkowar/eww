--- conflicted
+++ resolved
@@ -88,7 +88,6 @@
             std::env::var(var_name.get(1).unwrap().as_str()).unwrap_or_default()
         })
         .into_owned()
-<<<<<<< HEAD
 }
 
 /// If the given result is `Err`, prints out the error value using `{:?}`
@@ -124,6 +123,4 @@
         .arg(format!("{} {}", editor, path))
         .spawn()?
         .wait()?)
-=======
->>>>>>> 2e8b1af0
-}+}
