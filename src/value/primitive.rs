--- conflicted
+++ resolved
@@ -65,28 +65,24 @@
     }
 }
 
-<<<<<<< HEAD
-impl From<u32> for PrimitiveValue {
+impl From<u32> for PrimVal {
     fn from(s: u32) -> Self {
-        PrimitiveValue(s.to_string())
+        PrimVal(s.to_string())
     }
 }
 
-impl From<f32> for PrimitiveValue {
+impl From<f32> for PrimVal {
     fn from(s: f32) -> Self {
-        PrimitiveValue(s.to_string())
+        PrimVal(s.to_string())
     }
 }
 
-impl From<u8> for PrimitiveValue {
+impl From<u8> for PrimVal {
     fn from(s: u8) -> Self {
-        PrimitiveValue(s.to_string())
+        PrimVal(s.to_string())
     }
 }
-impl From<f64> for PrimitiveValue {
-=======
 impl From<f64> for PrimVal {
->>>>>>> aaac4c3b
     fn from(s: f64) -> Self {
         PrimVal(s.to_string())
     }
