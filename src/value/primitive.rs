use anyhow::*;
use itertools::Itertools;
use serde::{Deserialize, Serialize};
use std::{convert::TryFrom, fmt, iter::FromIterator};

use crate::impl_try_from;

#[derive(Clone, Deserialize, Serialize, derive_more::From, Default)]
pub struct PrimitiveValue(pub String);

impl fmt::Display for PrimitiveValue {
    fn fmt(&self, f: &mut fmt::Formatter) -> fmt::Result {
        write!(f, "{}", self.0)
    }
}
impl fmt::Debug for PrimitiveValue {
    fn fmt(&self, f: &mut fmt::Formatter) -> fmt::Result {
        write!(f, "\"{}\"", self.0)
    }
}

/// Manually implement equality, to allow for values in different formats (i.e. "1" and "1.0") to still be considered as equal.
impl std::cmp::PartialEq<Self> for PrimitiveValue {
    fn eq(&self, other: &Self) -> bool {
        if let (Ok(a), Ok(b)) = (self.as_f64(), other.as_f64()) {
            a == b
        } else {
            self.0 == other.0
        }
    }
}

impl FromIterator<PrimitiveValue> for PrimitiveValue {
    fn from_iter<T: IntoIterator<Item = PrimitiveValue>>(iter: T) -> Self {
        PrimitiveValue(iter.into_iter().join(""))
    }
}

impl std::str::FromStr for PrimitiveValue {
    type Err = anyhow::Error;

    /// parses the value, trying to turn it into a number and a boolean first,
    /// before deciding that it is a string.
    fn from_str(s: &str) -> Result<Self> {
        Ok(PrimitiveValue::from_string(s.to_string()))
    }
}

impl_try_from!(PrimitiveValue {
    for String => |x| x.as_string();
    for f64 => |x| x.as_f64();
    for bool => |x| x.as_bool();
    for Vec<String> => |x| x.as_vec();
});

impl From<bool> for PrimitiveValue {
    fn from(x: bool) -> Self {
        PrimitiveValue(x.to_string())
    }
}

impl From<i32> for PrimitiveValue {
    fn from(s: i32) -> Self {
        PrimitiveValue(s.to_string())
    }
}

<<<<<<< HEAD
impl From<u32> for PrimitiveValue {
    fn from(s: u32) -> Self {
        PrimitiveValue(s.to_string())
    }
}

impl From<f32> for PrimitiveValue {
    fn from(s: f32) -> Self {
        PrimitiveValue(s.to_string())
    }
}

impl From<u8> for PrimitiveValue {
    fn from(s: u8) -> Self {
=======
impl From<f64> for PrimitiveValue {
    fn from(s: f64) -> Self {
>>>>>>> 5cf18bfc
        PrimitiveValue(s.to_string())
    }
}

impl From<&str> for PrimitiveValue {
    fn from(s: &str) -> Self {
        PrimitiveValue(s.to_string())
    }
}

impl PrimitiveValue {
    pub fn from_string(s: String) -> Self {
        PrimitiveValue(s)
    }

    pub fn into_inner(self) -> String {
        self.0
    }

    /// This will never fail
    pub fn as_string(&self) -> Result<String> {
        Ok(self.0.to_owned())
    }

    pub fn as_f64(&self) -> Result<f64> {
        self.0
            .parse()
            .map_err(|e| anyhow!("couldn't convert {:?} to f64: {}", &self, e))
    }

    pub fn as_i32(&self) -> Result<i32> {
        self.0
            .parse()
            .map_err(|e| anyhow!("couldn't convert {:?} to i32: {}", &self, e))
    }

    pub fn as_bool(&self) -> Result<bool> {
        self.0
            .parse()
            .map_err(|e| anyhow!("couldn't convert {:?} to bool: {}", &self, e))
    }

    pub fn as_vec(&self) -> Result<Vec<String>> {
        parse_vec(self.0.to_owned()).map_err(|e| anyhow!("Couldn't convert {:#?} to a vec: {}", &self, e))
    }
}

fn parse_vec(a: String) -> Result<Vec<String>> {
    match a.strip_prefix('[').and_then(|x| x.strip_suffix(']')) {
        Some(content) => {
            let mut items: Vec<String> = content.split(',').map(|x: &str| x.to_string()).collect();
            let mut removed = 0;
            for times_ran in 0..items.len() {
                // escapes `,` if there's a `\` before em
                if items[times_ran - removed].ends_with("\\") {
                    items[times_ran - removed].pop();
                    let it = items.remove((times_ran + 1) - removed);
                    items[times_ran - removed] += ",";
                    items[times_ran - removed] += &it;
                    removed += 1;
                }
            }
            Ok(items)
        }
        None => Err(anyhow!("Is your array built like this: '[these,are,items]'?")),
    }
}

#[cfg(test)]
mod test {
    use super::*;
    use pretty_assertions::assert_eq;
    #[test]
    fn test_parse_vec() {
        assert_eq!(
            vec![""],
            parse_vec("[]".to_string()).unwrap(),
            "should be able to parse empty lists"
        );
        assert_eq!(
            vec!["hi"],
            parse_vec("[hi]".to_string()).unwrap(),
            "should be able to parse single element list"
        );
        assert_eq!(
            vec!["hi", "ho", "hu"],
            parse_vec("[hi,ho,hu]".to_string()).unwrap(),
            "should be able to parse three element list"
        );
        assert_eq!(
            vec!["hi,ho"],
            parse_vec("[hi\\,ho]".to_string()).unwrap(),
            "should be able to parse list with escaped comma"
        );
        assert_eq!(
            vec!["hi,ho", "hu"],
            parse_vec("[hi\\,ho,hu]".to_string()).unwrap(),
            "should be able to parse two element list with escaped comma"
        );
        assert!(parse_vec("".to_string()).is_err(), "Should fail when parsing empty string");
        assert!(
            parse_vec("[a,b".to_string()).is_err(),
            "Should fail when parsing unclosed list"
        );
        assert!(parse_vec("a]".to_string()).is_err(), "Should fail when parsing unopened list");
    }
}<|MERGE_RESOLUTION|>--- conflicted
+++ resolved
@@ -65,7 +65,6 @@
     }
 }
 
-<<<<<<< HEAD
 impl From<u32> for PrimitiveValue {
     fn from(s: u32) -> Self {
         PrimitiveValue(s.to_string())
@@ -80,10 +79,9 @@
 
 impl From<u8> for PrimitiveValue {
     fn from(s: u8) -> Self {
-=======
+
 impl From<f64> for PrimitiveValue {
     fn from(s: f64) -> Self {
->>>>>>> 5cf18bfc
         PrimitiveValue(s.to_string())
     }
 }
