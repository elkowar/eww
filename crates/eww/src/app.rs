--- conflicted
+++ resolved
@@ -8,12 +8,7 @@
     EwwPaths, *,
 };
 use anyhow::anyhow;
-<<<<<<< HEAD
 use eww_shared_util::{MonitorIdentifier, VarName};
-=======
-use eww_shared_util::VarName;
-use glib::ObjectExt;
->>>>>>> 39eeeff7
 use itertools::Itertools;
 use simplexpr::dynval::DynVal;
 use std::{
