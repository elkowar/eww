--- conflicted
+++ resolved
@@ -184,15 +184,7 @@
                     let vars = self.eww_state.get_variables();
                     match vars.get(name.as_str()) {
                         Some(x) => sender.send_success(x.to_string())?,
-                        None => {
-<<<<<<< HEAD
-                            sender.send_failure(format!("Variable not found \"{}\"", name))?;
-=======
-                            let errors = vec!(anyhow!("Variable not found \"{}\"", name));
-                            sender.respond_with_error_list(errors)?;
->>>>>>> c93b218e
-                        },
-
+                        None => sender.send_failure(format!("Variable not found \"{}\"", name))?,
                     }
                 }
                 DaemonCommand::PrintWindows(sender) => {
